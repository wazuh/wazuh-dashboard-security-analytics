/*
 * Copyright OpenSearch Contributors
 * SPDX-License-Identifier: Apache-2.0
 */

import React, { Component } from "react";
import { Switch, Route, Redirect, RouteComponentProps } from "react-router-dom";
import {
  EuiSideNav,
  EuiPage,
  EuiPageBody,
  EuiPageSideBar,
  EuiSideNavItemType,
  EuiTitle,
  EuiSpacer,
  EuiGlobalToastList,
  EuiFlexGroup,
  EuiFlexItem,
} from "@elastic/eui";
import { Toast } from "@opensearch-project/oui/src/eui_components/toast/global_toast_list";
import { AppMountParameters, CoreStart } from "opensearch-dashboards/public";
import { SaContextConsumer } from "../../services";
import {
  DEFAULT_DATE_RANGE,
  DATE_TIME_FILTER_KEY,
  ROUTES,
  dataSourceObservable,
  OS_NOTIFICATION_PLUGIN,
<<<<<<< HEAD
} from "../../utils/constants";
import { CoreServicesConsumer } from "../../components/core_services";
import Findings from "../Findings";
import Detectors from "../Detectors";
import Overview from "../Overview";
import CreateDetector from "../CreateDetector/containers/CreateDetector";
import Alerts from "../Alerts";
import { DetectorDetails } from "../Detectors/containers/Detector/DetectorDetails";
import { UpdateDetectorBasicDetails } from "../Detectors/components/UpdateBasicDetails/UpdateBasicDetails";
import { UpdateDetectorRules } from "../Detectors/components/UpdateRules/UpdateRules";
import UpdateFieldMappings from "../Detectors/components/UpdateFieldMappings/UpdateFieldMappings";
import UpdateAlertConditions from "../Detectors/components/UpdateAlertConditions/UpdateAlertConditions";
import { Rules } from "../Rules/containers/Rules/Rules";
import { CreateRule } from "../Rules/containers/CreateRule/CreateRule";
import { EditRule } from "../Rules/containers/EditRule/EditRule";
import { ImportRule } from "../Rules/containers/ImportRule/ImportRule";
import { DuplicateRule } from "../Rules/containers/DuplicateRule/DuplicateRule";
import Callout, { ICalloutProps } from "./components/Callout";
import { DataStore } from "../../store/DataStore";
import { CreateCorrelationRule } from "../Correlations/containers/CreateCorrelationRule";
import { CorrelationRules } from "../Correlations/containers/CorrelationRules";
import { Correlations } from "../Correlations/containers/CorrelationsContainer";
import { LogTypes } from "../LogTypes/containers/LogTypes";
import { LogType } from "../LogTypes/containers/LogType";
import { CreateLogType } from "../LogTypes/containers/CreateLogType";
=======
  THREAT_INTEL_ENABLED,
} from '../../utils/constants';
import { CoreServicesConsumer } from '../../components/core_services';
import Findings from '../Findings';
import Detectors from '../Detectors';
import Overview from '../Overview';
import CreateDetector from '../CreateDetector/containers/CreateDetector';
import Alerts from '../Alerts';
import { DetectorDetails } from '../Detectors/containers/Detector/DetectorDetails';
import { UpdateDetectorBasicDetails } from '../Detectors/components/UpdateBasicDetails/UpdateBasicDetails';
import { UpdateDetectorRules } from '../Detectors/components/UpdateRules/UpdateRules';
import UpdateFieldMappings from '../Detectors/components/UpdateFieldMappings/UpdateFieldMappings';
import UpdateAlertConditions from '../Detectors/components/UpdateAlertConditions/UpdateAlertConditions';
import { Rules } from '../Rules/containers/Rules/Rules';
import { CreateRule } from '../Rules/containers/CreateRule/CreateRule';
import { EditRule } from '../Rules/containers/EditRule/EditRule';
import { ImportRule } from '../Rules/containers/ImportRule/ImportRule';
import { DuplicateRule } from '../Rules/containers/DuplicateRule/DuplicateRule';
import Callout, { ICalloutProps } from './components/Callout';
import { DataStore } from '../../store/DataStore';
import { CreateCorrelationRule } from '../Correlations/containers/CreateCorrelationRule';
import { CorrelationRules } from '../Correlations/containers/CorrelationRules';
import { Correlations } from '../Correlations/containers/CorrelationsContainer';
import { LogTypes } from '../LogTypes/containers/LogTypes';
import { LogType } from '../LogTypes/containers/LogType';
import { CreateLogType } from '../LogTypes/containers/CreateLogType';
>>>>>>> df5f55e6
import {
  DataSourceContextType,
  DateTimeFilter,
  ShowFlyoutDataType,
  SecurityAnalyticsContextType,
  FlyoutPropsType,
} from "../../../types";
import { DataSourceManagementPluginSetup } from "../../../../../src/plugins/data_source_management/public";
import { DataSourceMenuWrapper } from "../../components/MDS/DataSourceMenuWrapper";
import { DataSourceOption } from "src/plugins/data_source_management/public/components/data_source_menu/types";
import {
  DataSourceContext,
  DataSourceContextConsumer,
} from "../../services/DataSourceContext";
import {
  dataSourceInfo,
  getUseUpdatedUx,
} from "../../services/utils/constants";
import { ThreatIntelOverview } from "../ThreatIntel/containers/Overview/ThreatIntelOverview";
import { AddThreatIntelSource } from "../ThreatIntel/containers/AddThreatIntelSource/AddThreatIntelSource";
import { ThreatIntelScanConfigForm } from "../ThreatIntel/containers/ScanConfiguration/ThreatIntelScanConfigForm";
import { ThreatIntelSource } from "../ThreatIntel/containers/ThreatIntelSource/ThreatIntelSource";
import { parse } from "query-string";
import {
  dataSourceFilterFn,
  getPlugins,
  setIsNotificationPluginInstalled,
} from "../../utils/helpers";
import { GettingStartedContent } from "../Overview/components/GettingStarted/GettingStartedContent";
import { BrowserServices } from "../../models/interfaces";
import { CHANNEL_TYPES } from "../CreateDetector/components/ConfigureAlerts/utils/constants";

enum Navigation {
<<<<<<< HEAD
  SecurityAnalytics = "Security Analytics",
  Findings = "Findings",
  Detectors = "Detectors",
  Rules = "Detection rules",
  Overview = "Overview",
  Alerts = "Alerts",
  Correlations = "Correlations",
  CorrelationRules = "Correlation rules",
  LogTypes = "Integrations", // Replace Log Types to Integrations by Wazuh
=======
  SecurityAnalytics = 'Security Analytics',
  Findings = 'Findings',
  Detectors = 'Detectors',
  Rules = 'Detection rules',
  Overview = 'Overview',
  Alerts = 'Alerts',
  ThreatIntel = 'Threat intelligence',
  Correlations = 'Correlations',
  CorrelationRules = 'Correlation rules',
  LogTypes = 'Integrations', // Replace Log Types to Integrations by Wazuh
>>>>>>> df5f55e6
  // Removed Threat Intel from side nav by Wazuh
  Insights = "Insights",
  Detection = "Detection",
}

/**
 * Add here the ROUTES for pages on which the EuiPageSideBar should NOT be displayed.
 */
const HIDDEN_NAV_ROUTES: string[] = [
  ROUTES.DETECTORS_CREATE,
  ROUTES.RULES_CREATE,
  ROUTES.RULES_EDIT,
  ROUTES.RULES_DUPLICATE,
  ROUTES.RULES_IMPORT,
  ROUTES.EDIT_DETECTOR_DETAILS,
  ROUTES.EDIT_DETECTOR_RULES,
  ROUTES.EDIT_FIELD_MAPPINGS,
  ROUTES.EDIT_DETECTOR_ALERT_TRIGGERS,
  `${ROUTES.LOG_TYPES}/.+`,
  ROUTES.LOG_TYPES_CREATE,
  ROUTES.THREAT_INTEL_ADD_CUSTOM_SOURCE,
  ROUTES.THREAT_INTEL_CREATE_SCAN_CONFIG,
  ROUTES.THREAT_INTEL_EDIT_SCAN_CONFIG,
];

interface MainProps extends RouteComponentProps {
  landingPage: string;
  setActionMenu: AppMountParameters["setHeaderActionMenu"];
  multiDataSourceEnabled: boolean;
  dataSourceManagement?: DataSourceManagementPluginSetup;
  services: BrowserServices;
}

interface MainState {
  getStartedDismissedOnce: boolean;
  selectedNavItemId: Navigation;
  dateTimeFilter: DateTimeFilter;
  callout?: ICalloutProps;
  toasts?: Toast[];
  showFlyoutData: ShowFlyoutDataType<FlyoutPropsType> | null;
  selectedDataSource: DataSourceOption;
  dataSourceLoading: boolean;
  dataSourceMenuReadOnly: boolean;
}
/**
 *
 */

const navItemIdByRoute: { [route: string]: Navigation } = {
  [ROUTES.OVERVIEW]: Navigation.Overview,
  [ROUTES.FINDINGS]: Navigation.Findings,
  [ROUTES.ALERTS]: Navigation.Alerts,
  [ROUTES.DETECTORS]: Navigation.Detectors,
  [ROUTES.RULES]: Navigation.Rules,
  [ROUTES.LOG_TYPES]: Navigation.LogTypes,
};

export default class Main extends Component<MainProps, MainState> {
  constructor(props: MainProps) {
    super(props);
    const cachedDateTimeFilter = localStorage?.getItem(DATE_TIME_FILTER_KEY);
    const defaultDateTimeFilter = cachedDateTimeFilter
      ? JSON.parse(cachedDateTimeFilter)
      : {
          startTime: DEFAULT_DATE_RANGE.start,
          endTime: DEFAULT_DATE_RANGE.end,
        };
    let dataSourceId = "";
    let dataSourceLabel = "";
    if (props.multiDataSourceEnabled) {
      const {
        dataSourceId: parsedDataSourceId,
        dataSourceLabel: parsedDataSourceLabel,
      } = parse(this.props.location.search, { decode: false }) as {
        dataSourceId: string;
        dataSourceLabel: string;
      };
      dataSourceId = parsedDataSourceId;
      dataSourceLabel = parsedDataSourceLabel || "";
    }

    this.state = {
      getStartedDismissedOnce: false,
      selectedNavItemId: Navigation.Overview,
      dateTimeFilter: defaultDateTimeFilter,
      showFlyoutData: null,
      /**
       * undefined: need data source picker to help to determine which data source to use.
       * empty string: using the local cluster.
       * string: using the selected data source.
       */
      dataSourceLoading:
        dataSourceId === undefined ? props.multiDataSourceEnabled : false,
      selectedDataSource: { id: dataSourceId },
      dataSourceMenuReadOnly: false,
    };
    DataStore.detectors.setHandlers(this.showCallout, this.showToast);
    DataStore.findings.setFlyoutCallback(this.showFlyout);
  }

  showFlyout = (flyoutData: ShowFlyoutDataType<FlyoutPropsType> | null) => {
    this.setState({
      showFlyoutData: flyoutData,
    });
  };

  showCallout = (callout?: ICalloutProps) => {
    this.setState({
      callout,
    });
  };

  showToast = (toasts?: any[]) => {
    this.setState({
      toasts,
    });
  };

  componentDidMount(): void {
    this.updateSelectedNavItem();
  }

  componentDidUpdate(
    prevProps: Readonly<MainProps>,
    prevState: Readonly<MainState>,
    snapshot?: any
  ): void {
    const pathnameChanged =
      this.props.location.pathname !== prevProps.location.pathname;

    if (
      pathnameChanged ||
      this.state.selectedDataSource.id !== prevState.selectedDataSource.id
    ) {
      const searchParams = new URLSearchParams(this.props.location.search);
      searchParams.set("dataSourceId", this.state.selectedDataSource.id);
      this.props.history.replace(
        {
          ...this.props.location,
          search: searchParams.toString(),
        },
        this.props.location.state
      );
    }

    if (pathnameChanged) {
      this.updateSelectedNavItem();
    }
  }

  setDateTimeFilter = (dateTimeFilter: DateTimeFilter) => {
    this.setState({
      dateTimeFilter,
    });
    localStorage?.setItem(DATE_TIME_FILTER_KEY, JSON.stringify(dateTimeFilter));
  };

  /**
   * Returns current component route's side nav id
   * @return {string}
   */
  getCurrentRouteId = (): Navigation | undefined => {
    let navItemId: Navigation | undefined;
    const pathname = this.props.location.pathname;
    for (const [route, routeId] of Object.entries(navItemIdByRoute)) {
      if (pathname.match(new RegExp(`^${route}`))) {
        navItemId = routeId;
        break;
      }
    }

    return navItemId;
  };

  updateSelectedNavItem() {
    const navItemId = this.getCurrentRouteId();

    if (navItemId) {
      this.setState({ selectedNavItemId: navItemId });
    }

    if (this.props.location.pathname.includes("detector-details")) {
      this.setState({ selectedNavItemId: navItemIdByRoute[ROUTES.DETECTORS] });
    }
  }

  setGetStartedDismissedOnce = () => {
    this.setState({ getStartedDismissedOnce: true });
  };

  onDataSourceSelected = (sources: DataSourceOption[]) => {
    const { selectedDataSource: dataSource, dataSourceLoading } = this.state;
    const { services } = this.props;
    if (
      sources[0] &&
      (dataSource?.id !== sources[0].id ||
        dataSource?.label !== sources[0].label)
    ) {
      dataSourceInfo.activeDataSource = sources[0];
      this.setState({
        selectedDataSource: { ...sources[0] },
      });
      dataSourceObservable.next(dataSourceInfo.activeDataSource);

      services.notificationsService.getServerFeatures().then((response) => {
        if (response.ok) {
          CHANNEL_TYPES.splice(0, CHANNEL_TYPES.length, ...response.response);
        }
      });

      getPlugins(services.opensearchService).then((plugins): void => {
        setIsNotificationPluginInstalled(
          plugins.includes(OS_NOTIFICATION_PLUGIN)
        );
      });

      DataStore.logTypes.getLogTypes();
    }

    if (dataSourceLoading) {
      this.setState({ dataSourceLoading: false });
    }
  };

  setDataSourceMenuReadOnly = (readOnly: boolean) => {
    this.setState({ dataSourceMenuReadOnly: readOnly });
  };

  getSideNavItems = () => {
    const { history } = this.props;

    const { selectedNavItemId } = this.state;

    return [
      {
        name: Navigation.SecurityAnalytics,
        id: Navigation.SecurityAnalytics,
        renderItem: () => {
          return (
            <>
              <EuiTitle size="xs">
                <h3>{Navigation.SecurityAnalytics}</h3>
              </EuiTitle>
              <EuiSpacer />
            </>
          );
        },
        items: [
          {
            name: Navigation.Overview,
            id: Navigation.Overview,
            onClick: () => {
              this.setState({ selectedNavItemId: Navigation.Overview });
              history.push(ROUTES.OVERVIEW);
            },
            isSelected: selectedNavItemId === Navigation.Overview,
          },
          {
<<<<<<< HEAD
            name: Navigation.Insights,
            id: Navigation.Insights,
=======
            name: Navigation.Findings,
            id: Navigation.Findings,
            onClick: () => {
              this.setState({ selectedNavItemId: Navigation.Findings });
              history.push(ROUTES.FINDINGS);
            },
            isSelected: selectedNavItemId === Navigation.Findings,
          },
          {
            name: Navigation.Alerts,
            id: Navigation.Alerts,
            onClick: () => {
              this.setState({ selectedNavItemId: Navigation.Alerts });
              history.push(ROUTES.ALERTS);
            },
            isSelected: selectedNavItemId === Navigation.Alerts,
          },
          ...(THREAT_INTEL_ENABLED
            ? [
                {
                  name: Navigation.ThreatIntel,
                  id: Navigation.ThreatIntel,
                  onClick: () => {
                    this.setState({ selectedNavItemId: Navigation.ThreatIntel });
                    history.push(ROUTES.THREAT_INTEL_OVERVIEW);
                  },
                  isSelected: selectedNavItemId === Navigation.ThreatIntel,
                },
              ]
            : []),
          {
            name: Navigation.Detectors,
            id: Navigation.Detectors,
            onClick: () => {
              this.setState({ selectedNavItemId: Navigation.Detectors });
              history.push(ROUTES.DETECTORS);
            },
>>>>>>> df5f55e6
            forceOpen: true,
            items: [
              {
                name: Navigation.Findings,
                id: Navigation.Findings,
                onClick: () => {
                  this.setState({ selectedNavItemId: Navigation.Findings });
                  history.push(ROUTES.FINDINGS);
                },
                isSelected: selectedNavItemId === Navigation.Findings,
              },
              {
                name: Navigation.Alerts,
                id: Navigation.Alerts,
                onClick: () => {
                  this.setState({ selectedNavItemId: Navigation.Alerts });
                  history.push(ROUTES.ALERTS);
                },
                isSelected: selectedNavItemId === Navigation.Alerts,
              },
              {
                name: Navigation.Correlations,
                id: Navigation.Correlations,
                onClick: () => {
                  this.setState({ selectedNavItemId: Navigation.Correlations });
                  history.push(ROUTES.CORRELATIONS);
                },
                isSelected: selectedNavItemId === Navigation.Correlations,
              },
            ],
          },
          {
            name: Navigation.LogTypes,
            id: Navigation.LogTypes,
            onClick: () => {
              this.setState({ selectedNavItemId: Navigation.LogTypes });
              history.push(ROUTES.LOG_TYPES);
            },
            isSelected: selectedNavItemId === Navigation.LogTypes,
          },
          {
            name: Navigation.Detection,
            id: Navigation.Detection,
            forceOpen: true,
            items: [
              {
                name: Navigation.Detectors,
                id: Navigation.Detectors,
                onClick: () => {
                  this.setState({ selectedNavItemId: Navigation.Detectors });
                  history.push(ROUTES.DETECTORS);
                },
                isSelected: selectedNavItemId === Navigation.Detectors,
              },
              {
                name: Navigation.Rules,
                id: Navigation.Rules,
                onClick: () => {
                  this.setState({ selectedNavItemId: Navigation.Rules });
                  history.push(ROUTES.RULES);
                },
                isSelected: selectedNavItemId === Navigation.Rules,
              },
              {
                name: Navigation.CorrelationRules,
                id: Navigation.CorrelationRules,
                onClick: () => {
                  this.setState({
                    selectedNavItemId: Navigation.CorrelationRules,
                  });
                  history.push(ROUTES.CORRELATION_RULES);
                },
                isSelected: selectedNavItemId === Navigation.CorrelationRules,
              },
            ],
          },
        ],
      }
    ];
  };

  render() {
    const {
      landingPage,
      location: { pathname },
      history,
      multiDataSourceEnabled,
      dataSourceManagement,
      setActionMenu,
    } = this.props;

    const {
      callout,
      showFlyoutData,
      selectedDataSource,
      dataSourceLoading,
      dataSourceMenuReadOnly,
    } = this.state;
    const sideNav: EuiSideNavItemType<{ style: any }>[] =
      this.getSideNavItems();
    const dataSourceContextValue: DataSourceContextType = {
      dataSource: selectedDataSource,
      setDataSource: this.onDataSourceSelected,
      setDataSourceMenuReadOnly: this.setDataSourceMenuReadOnly,
    };

    return (
      <CoreServicesConsumer>
        {(core: CoreStart | null) =>
          core && (
            <SaContextConsumer>
              {(saContext: SecurityAnalyticsContextType | null) => {
                const services = saContext?.services;
                const metrics = saContext?.metrics!;
                return (
                  <DataSourceContext.Provider value={dataSourceContextValue}>
                    <DataSourceContextConsumer>
                      {(_dataSource: DataSourceContextType | null) =>
                        _dataSource && (
                          <>
                            {multiDataSourceEnabled && (
                              <DataSourceMenuWrapper
                                {...this.props}
                                dataSourceManagement={dataSourceManagement}
                                core={core}
                                dataSourceLoading={this.state.dataSourceLoading}
                                dataSourceMenuReadOnly={dataSourceMenuReadOnly}
                                setHeaderActionMenu={setActionMenu}
                                dataSourceFilterFn={dataSourceFilterFn}
                              />
                            )}
                            {!dataSourceLoading && services && (
                              <EuiPage restrictWidth={"100%"}>
                                {/* Hide side navigation bar when on any HIDDEN_NAV_ROUTES pages. */}
                                {!HIDDEN_NAV_ROUTES.some((route) =>
                                  pathname.match(route)
                                ) &&
                                  !core.chrome.navGroup.getNavGroupEnabled() && (
                                    <EuiPageSideBar style={{ minWidth: 200 }}>
                                      <EuiSideNav
                                        style={{ width: 200 }}
                                        items={sideNav}
                                      />
                                    </EuiPageSideBar>
                                  )}
                                <EuiPageBody>
                                  {callout ? <Callout {...callout} /> : null}
                                  {showFlyoutData ? (
                                    <showFlyoutData.component
                                      {...showFlyoutData.componentProps}
                                      history={history}
                                    />
                                  ) : null}
                                  <Switch>
                                    <Route
                                      path={`${ROUTES.FINDINGS}/:detectorId?`}
                                      render={(props: RouteComponentProps) => (
                                        <Findings
                                          {...props}
                                          setDateTimeFilter={
                                            this.setDateTimeFilter
                                          }
                                          dateTimeFilter={
                                            this.state.dateTimeFilter
                                          }
                                          correlationService={
                                            services.correlationsService
                                          }
                                          opensearchService={
                                            services.opensearchService
                                          }
                                          detectorService={
                                            services.detectorsService
                                          }
                                          notificationsService={
                                            services.notificationsService
                                          }
                                          indexPatternsService={
                                            services.indexPatternsService
                                          }
                                          notifications={core?.notifications}
                                          dataSource={selectedDataSource}
                                        />
                                      )}
                                    />
                                    <Route
                                      path={ROUTES.DETECTORS}
                                      render={(props: RouteComponentProps) => (
                                        <Detectors
                                          {...props}
                                          detectorService={
                                            services.detectorsService
                                          }
                                          notifications={core?.notifications}
                                          dataSource={selectedDataSource}
                                        />
                                      )}
                                    />
                                    <Route
                                      path={ROUTES.DETECTORS_CREATE}
                                      render={(props: RouteComponentProps) => (
                                        <CreateDetector
                                          {...props}
                                          isEdit={false}
                                          services={services}
                                          metrics={metrics}
                                          history={props.history}
                                          notifications={core?.notifications}
                                          dataSource={selectedDataSource}
                                          setDataSource={
                                            this.onDataSourceSelected
                                          }
                                          setDataSourceMenuReadOnly={
                                            this.setDataSourceMenuReadOnly
                                          }
                                        />
                                      )}
                                    />
                                    <Route
                                      path={ROUTES.RULES}
                                      render={(props: RouteComponentProps) => (
                                        <Rules
                                          {...props}
                                          notifications={core?.notifications}
                                          dataSource={selectedDataSource}
                                        />
                                      )}
                                    />
                                    <Route
                                      path={ROUTES.RULES_CREATE}
                                      render={(props: RouteComponentProps) => (
                                        <CreateRule
                                          services={services}
                                          history={props.history}
                                          notifications={core?.notifications}
                                        />
                                      )}
                                    />
                                    <Route
                                      path={ROUTES.RULES_EDIT}
                                      render={(
                                        props: RouteComponentProps<
                                          any,
                                          any,
                                          any
                                        >
                                      ) => {
                                        if (!props.location.state?.ruleItem) {
                                          props.history.replace(ROUTES.RULES);
                                          return (
                                            <Rules
                                              {...props}
                                              notifications={
                                                core?.notifications
                                              }
                                              dataSource={selectedDataSource}
                                            />
                                          );
                                        }

                                        return (
                                          <EditRule
                                            services={services}
                                            {...props}
                                            notifications={core?.notifications}
                                          />
                                        );
                                      }}
                                    />
                                    <Route
                                      path={ROUTES.RULES_DUPLICATE}
                                      render={(
                                        props: RouteComponentProps<
                                          any,
                                          any,
                                          any
                                        >
                                      ) => {
                                        if (!props.location.state?.ruleItem) {
                                          props.history.replace(ROUTES.RULES);
                                          return (
                                            <Rules
                                              {...props}
                                              notifications={
                                                core?.notifications
                                              }
                                              dataSource={selectedDataSource}
                                            />
                                          );
                                        }

                                        return (
                                          <DuplicateRule
                                            services={services}
                                            {...props}
                                            notifications={core?.notifications}
                                          />
                                        );
                                      }}
                                    />
                                    <Route
                                      path={ROUTES.RULES_IMPORT}
                                      render={(props: RouteComponentProps) => (
                                        <ImportRule
                                          services={services}
                                          history={props.history}
                                          notifications={core?.notifications}
                                        />
                                      )}
                                    />
                                    <Route
                                      path={ROUTES.OVERVIEW}
                                      render={(props: RouteComponentProps) => (
                                        <Overview
                                          {...props}
                                          setDateTimeFilter={
                                            this.setDateTimeFilter
                                          }
                                          dateTimeFilter={
                                            this.state.dateTimeFilter
                                          }
                                          getStartedDismissedOnce={
                                            this.state.getStartedDismissedOnce
                                          }
                                          onGetStartedDismissed={
                                            this.setGetStartedDismissedOnce
                                          }
                                          notifications={core?.notifications}
                                          dataSource={selectedDataSource}
                                        />
                                      )}
                                    />
                                    {getUseUpdatedUx() && (
                                      <Route
                                        path={ROUTES.GETTING_STARTED}
                                        render={(
                                          props: RouteComponentProps
                                        ) => (
                                          <GettingStartedContent
                                            {...props}
                                            onStepClicked={() => {}}
                                          />
                                        )}
                                      />
                                    )}
                                    <Route
                                      path={`${ROUTES.ALERTS}/:detectorId?`}
                                      render={(props: RouteComponentProps) => (
                                        <Alerts
                                          {...props}
                                          setDateTimeFilter={
                                            this.setDateTimeFilter
                                          }
                                          dateTimeFilter={
                                            this.state.dateTimeFilter
                                          }
                                          alertService={services.alertService}
                                          detectorService={
                                            services.detectorsService
                                          }
                                          findingService={
                                            services.findingsService
                                          }
                                          notifications={core?.notifications}
                                          opensearchService={
                                            services.opensearchService
                                          }
                                          indexPatternService={
                                            services.indexPatternsService
                                          }
                                          correlationService={
                                            services.correlationsService
                                          }
                                          dataSource={selectedDataSource}
                                        />
                                      )}
                                    />
                                    <Route
                                      path={`${ROUTES.DETECTOR_DETAILS}/:id`}
                                      render={(
                                        props: RouteComponentProps<{}, any, any>
                                      ) => (
                                        <DetectorDetails
                                          detectorService={
                                            services.detectorsService
                                          }
                                          savedObjectsService={
                                            services.savedObjectsService
                                          }
                                          indexPatternsService={
                                            services.indexPatternsService
                                          }
                                          {...props}
                                          notifications={core?.notifications}
                                        />
                                      )}
                                    />
                                    <Route
                                      path={`${ROUTES.EDIT_DETECTOR_DETAILS}/:id`}
                                      render={(
                                        props: RouteComponentProps<
                                          any,
                                          any,
                                          any
                                        >
                                      ) => (
                                        <UpdateDetectorBasicDetails
                                          {...props}
                                          notifications={core?.notifications}
                                        />
                                      )}
                                    />
                                    <Route
                                      path={`${ROUTES.EDIT_DETECTOR_RULES}/:id`}
                                      render={(
                                        props: RouteComponentProps<
                                          any,
                                          any,
                                          any
                                        >
                                      ) => (
                                        <UpdateDetectorRules
                                          {...props}
                                          notifications={core?.notifications}
                                        />
                                      )}
                                    />
                                    <Route
                                      path={`${ROUTES.EDIT_FIELD_MAPPINGS}/:id`}
                                      render={(
                                        props: RouteComponentProps<
                                          any,
                                          any,
                                          any
                                        >
                                      ) => (
                                        <UpdateFieldMappings
                                          {...props}
                                          fieldMappingService={
                                            services.fieldMappingService
                                          }
                                          detectorService={
                                            services.detectorsService
                                          }
                                          notifications={core?.notifications}
                                        />
                                      )}
                                    />
                                    <Route
                                      path={`${ROUTES.EDIT_DETECTOR_ALERT_TRIGGERS}/:id`}
                                      render={(
                                        props: RouteComponentProps<
                                          any,
                                          any,
                                          any
                                        >
                                      ) => (
                                        <UpdateAlertConditions
                                          {...props}
                                          detectorService={
                                            services.detectorsService
                                          }
                                          notificationsService={
                                            services.notificationsService
                                          }
                                          notifications={core?.notifications}
                                          opensearchService={
                                            services.opensearchService
                                          }
                                        />
                                      )}
                                    />
                                    <Route
                                      path={`${ROUTES.CORRELATION_RULES}`}
                                      render={(
                                        props: RouteComponentProps<
                                          any,
                                          any,
                                          any
                                        >
                                      ) => (
                                        <CorrelationRules
                                          {...props}
                                          dataSource={selectedDataSource}
                                        />
                                      )}
                                    />
                                    <Route
                                      path={`${ROUTES.CORRELATION_RULE_CREATE}`}
                                      render={(
                                        props: RouteComponentProps<
                                          any,
                                          any,
                                          any
                                        >
                                      ) => (
                                        <CreateCorrelationRule
                                          {...props}
                                          indexService={services.indexService}
                                          fieldMappingService={
                                            services.fieldMappingService
                                          }
                                          notifications={core?.notifications}
                                          dataSource={selectedDataSource}
                                          notificationsService={
                                            services?.notificationsService
                                          }
                                          opensearchService={
                                            services?.opensearchService
                                          }
                                        />
                                      )}
                                    />
                                    <Route
                                      path={`${ROUTES.CORRELATION_RULE_EDIT}/:ruleId`}
                                      render={(
                                        props: RouteComponentProps<
                                          any,
                                          any,
                                          any
                                        >
                                      ) => (
                                        <CreateCorrelationRule
                                          {...props}
                                          indexService={services.indexService}
                                          fieldMappingService={
                                            services.fieldMappingService
                                          }
                                          notifications={core?.notifications}
                                          dataSource={selectedDataSource}
                                          notificationsService={
                                            services?.notificationsService
                                          }
                                          opensearchService={
                                            services?.opensearchService
                                          }
                                        />
                                      )}
                                    />
                                    <Route
                                      path={`${ROUTES.CORRELATIONS}`}
                                      render={(
                                        props: RouteComponentProps<
                                          any,
                                          any,
                                          any
                                        >
                                      ) => {
                                        return (
                                          <Correlations
                                            {...props}
                                            history={props.history}
                                            onMount={() =>
                                              this.setState({
                                                selectedNavItemId:
                                                  Navigation.Correlations,
                                              })
                                            }
                                            dateTimeFilter={
                                              this.state.dateTimeFilter
                                            }
                                            setDateTimeFilter={
                                              this.setDateTimeFilter
                                            }
                                            dataSource={selectedDataSource}
                                            notifications={core?.notifications}
                                          />
                                        );
                                      }}
                                    />
                                    <Route
                                      path={`${ROUTES.LOG_TYPES}/:logTypeId`}
                                      render={(
                                        props: RouteComponentProps<
                                          any,
                                          any,
                                          any
                                        >
                                      ) => (
                                        <LogType
                                          notifications={core?.notifications}
                                          {...props}
                                        />
                                      )}
                                    />
                                    <Route
                                      path={`${ROUTES.LOG_TYPES}`}
                                      render={(
                                        props: RouteComponentProps<
                                          any,
                                          any,
                                          any
                                        >
                                      ) => {
                                        return (
                                          <LogTypes
                                            notifications={core?.notifications}
                                            {...props}
                                            dataSource={selectedDataSource}
                                          />
                                        );
                                      }}
                                    />
                                    <Route
                                      path={ROUTES.LOG_TYPES_CREATE}
                                      render={(
                                        props: RouteComponentProps<
                                          any,
                                          any,
                                          any
                                        >
                                      ) => {
                                        return (
                                          <CreateLogType
                                            notifications={core?.notifications}
                                            {...props}
                                          />
                                        );
                                      }}
                                    />
<<<<<<< HEAD
                                    <Route
                                      path={
                                        ROUTES.THREAT_INTEL_ADD_CUSTOM_SOURCE
                                      }
                                      render={(props) => {
                                        return (
                                          <AddThreatIntelSource
                                            {...props}
                                            threatIntelService={
                                              services.threatIntelService
                                            }
                                          />
                                        );
                                      }}
                                    />
                                    <Route
                                      path={ROUTES.THREAT_INTEL_OVERVIEW}
                                      render={(props) => {
                                        return (
                                          <ThreatIntelOverview
                                            {...props}
                                            threatIntelService={
                                              services.threatIntelService
                                            }
                                            dataSource={selectedDataSource}
                                          />
                                        );
                                      }}
                                    />
                                    <Route
                                      path={[
                                        ROUTES.THREAT_INTEL_CREATE_SCAN_CONFIG,
                                        ROUTES.THREAT_INTEL_EDIT_SCAN_CONFIG,
                                      ]}
                                      render={(
                                        props: RouteComponentProps<
                                          any,
                                          any,
                                          any
                                        >
                                      ) => {
                                        return (
                                          <ThreatIntelScanConfigForm
                                            {...props}
                                            notificationsService={
                                              services.notificationsService
                                            }
                                            threatIntelService={
                                              services.threatIntelService
                                            }
                                            notifications={core.notifications}
                                          />
                                        );
                                      }}
                                    />
                                    <Route
                                      path={`${ROUTES.THREAT_INTEL_SOURCE_DETAILS}/:id`}
                                      render={(
                                        props: RouteComponentProps<
                                          any,
                                          any,
                                          any
                                        >
                                      ) => {
                                        return (
                                          <ThreatIntelSource
                                            {...props}
                                            threatIntelService={
                                              services.threatIntelService
                                            }
                                            notifications={core.notifications}
                                          />
                                        );
                                      }}
                                    />
=======
                                    {THREAT_INTEL_ENABLED && (
                                      <>
                                        <Route
                                          path={ROUTES.THREAT_INTEL_ADD_CUSTOM_SOURCE}
                                          render={(props) => {
                                            return (
                                              <AddThreatIntelSource
                                                {...props}
                                                threatIntelService={services.threatIntelService}
                                              />
                                            );
                                          }}
                                        />
                                        <Route
                                          path={ROUTES.THREAT_INTEL_OVERVIEW}
                                          render={(props) => {
                                            return (
                                              <ThreatIntelOverview
                                                {...props}
                                                threatIntelService={services.threatIntelService}
                                                dataSource={selectedDataSource}
                                              />
                                            );
                                          }}
                                        />
                                        <Route
                                          path={[
                                            ROUTES.THREAT_INTEL_CREATE_SCAN_CONFIG,
                                            ROUTES.THREAT_INTEL_EDIT_SCAN_CONFIG,
                                          ]}
                                          render={(props: RouteComponentProps<any, any, any>) => {
                                            return (
                                              <ThreatIntelScanConfigForm
                                                {...props}
                                                notificationsService={services.notificationsService}
                                                threatIntelService={services.threatIntelService}
                                                notifications={core.notifications}
                                              />
                                            );
                                          }}
                                        />
                                        <Route
                                          path={`${ROUTES.THREAT_INTEL_SOURCE_DETAILS}/:id`}
                                          render={(props: RouteComponentProps<any, any, any>) => {
                                            return (
                                              <ThreatIntelSource
                                                {...props}
                                                threatIntelService={services.threatIntelService}
                                                notifications={core.notifications}
                                              />
                                            );
                                          }}
                                        />
                                      </>
                                    )}
>>>>>>> df5f55e6

                                    <Redirect from={"/"} to={landingPage} />
                                  </Switch>
                                </EuiPageBody>
                                <EuiGlobalToastList
                                  toasts={this.state.toasts}
                                  dismissToast={DataStore.detectors.hideToast}
                                  toastLifeTimeMs={6000}
                                />
                              </EuiPage>
                            )}
                          </>
                        )
                      }
                    </DataSourceContextConsumer>
                  </DataSourceContext.Provider>
                );
              }}
            </SaContextConsumer>
          )
        }
      </CoreServicesConsumer>
    );
  }
}<|MERGE_RESOLUTION|>--- conflicted
+++ resolved
@@ -26,7 +26,7 @@
   ROUTES,
   dataSourceObservable,
   OS_NOTIFICATION_PLUGIN,
-<<<<<<< HEAD
+  THREAT_INTEL_ENABLED,
 } from "../../utils/constants";
 import { CoreServicesConsumer } from "../../components/core_services";
 import Findings from "../Findings";
@@ -52,34 +52,6 @@
 import { LogTypes } from "../LogTypes/containers/LogTypes";
 import { LogType } from "../LogTypes/containers/LogType";
 import { CreateLogType } from "../LogTypes/containers/CreateLogType";
-=======
-  THREAT_INTEL_ENABLED,
-} from '../../utils/constants';
-import { CoreServicesConsumer } from '../../components/core_services';
-import Findings from '../Findings';
-import Detectors from '../Detectors';
-import Overview from '../Overview';
-import CreateDetector from '../CreateDetector/containers/CreateDetector';
-import Alerts from '../Alerts';
-import { DetectorDetails } from '../Detectors/containers/Detector/DetectorDetails';
-import { UpdateDetectorBasicDetails } from '../Detectors/components/UpdateBasicDetails/UpdateBasicDetails';
-import { UpdateDetectorRules } from '../Detectors/components/UpdateRules/UpdateRules';
-import UpdateFieldMappings from '../Detectors/components/UpdateFieldMappings/UpdateFieldMappings';
-import UpdateAlertConditions from '../Detectors/components/UpdateAlertConditions/UpdateAlertConditions';
-import { Rules } from '../Rules/containers/Rules/Rules';
-import { CreateRule } from '../Rules/containers/CreateRule/CreateRule';
-import { EditRule } from '../Rules/containers/EditRule/EditRule';
-import { ImportRule } from '../Rules/containers/ImportRule/ImportRule';
-import { DuplicateRule } from '../Rules/containers/DuplicateRule/DuplicateRule';
-import Callout, { ICalloutProps } from './components/Callout';
-import { DataStore } from '../../store/DataStore';
-import { CreateCorrelationRule } from '../Correlations/containers/CreateCorrelationRule';
-import { CorrelationRules } from '../Correlations/containers/CorrelationRules';
-import { Correlations } from '../Correlations/containers/CorrelationsContainer';
-import { LogTypes } from '../LogTypes/containers/LogTypes';
-import { LogType } from '../LogTypes/containers/LogType';
-import { CreateLogType } from '../LogTypes/containers/CreateLogType';
->>>>>>> df5f55e6
 import {
   DataSourceContextType,
   DateTimeFilter,
@@ -113,7 +85,6 @@
 import { CHANNEL_TYPES } from "../CreateDetector/components/ConfigureAlerts/utils/constants";
 
 enum Navigation {
-<<<<<<< HEAD
   SecurityAnalytics = "Security Analytics",
   Findings = "Findings",
   Detectors = "Detectors",
@@ -123,18 +94,6 @@
   Correlations = "Correlations",
   CorrelationRules = "Correlation rules",
   LogTypes = "Integrations", // Replace Log Types to Integrations by Wazuh
-=======
-  SecurityAnalytics = 'Security Analytics',
-  Findings = 'Findings',
-  Detectors = 'Detectors',
-  Rules = 'Detection rules',
-  Overview = 'Overview',
-  Alerts = 'Alerts',
-  ThreatIntel = 'Threat intelligence',
-  Correlations = 'Correlations',
-  CorrelationRules = 'Correlation rules',
-  LogTypes = 'Integrations', // Replace Log Types to Integrations by Wazuh
->>>>>>> df5f55e6
   // Removed Threat Intel from side nav by Wazuh
   Insights = "Insights",
   Detection = "Detection",
@@ -392,49 +351,22 @@
             },
             isSelected: selectedNavItemId === Navigation.Overview,
           },
+          ...(THREAT_INTEL_ENABLED
+          ? [
+              {
+                name: Navigation.ThreatIntel,
+                id: Navigation.ThreatIntel,
+                onClick: () => {
+                  this.setState({ selectedNavItemId: Navigation.ThreatIntel });
+                  history.push(ROUTES.THREAT_INTEL_OVERVIEW);
+                },
+                isSelected: selectedNavItemId === Navigation.ThreatIntel,
+              },
+            ]
+          : []),
           {
-<<<<<<< HEAD
             name: Navigation.Insights,
             id: Navigation.Insights,
-=======
-            name: Navigation.Findings,
-            id: Navigation.Findings,
-            onClick: () => {
-              this.setState({ selectedNavItemId: Navigation.Findings });
-              history.push(ROUTES.FINDINGS);
-            },
-            isSelected: selectedNavItemId === Navigation.Findings,
-          },
-          {
-            name: Navigation.Alerts,
-            id: Navigation.Alerts,
-            onClick: () => {
-              this.setState({ selectedNavItemId: Navigation.Alerts });
-              history.push(ROUTES.ALERTS);
-            },
-            isSelected: selectedNavItemId === Navigation.Alerts,
-          },
-          ...(THREAT_INTEL_ENABLED
-            ? [
-                {
-                  name: Navigation.ThreatIntel,
-                  id: Navigation.ThreatIntel,
-                  onClick: () => {
-                    this.setState({ selectedNavItemId: Navigation.ThreatIntel });
-                    history.push(ROUTES.THREAT_INTEL_OVERVIEW);
-                  },
-                  isSelected: selectedNavItemId === Navigation.ThreatIntel,
-                },
-              ]
-            : []),
-          {
-            name: Navigation.Detectors,
-            id: Navigation.Detectors,
-            onClick: () => {
-              this.setState({ selectedNavItemId: Navigation.Detectors });
-              history.push(ROUTES.DETECTORS);
-            },
->>>>>>> df5f55e6
             forceOpen: true,
             items: [
               {
@@ -1055,83 +987,6 @@
                                         );
                                       }}
                                     />
-<<<<<<< HEAD
-                                    <Route
-                                      path={
-                                        ROUTES.THREAT_INTEL_ADD_CUSTOM_SOURCE
-                                      }
-                                      render={(props) => {
-                                        return (
-                                          <AddThreatIntelSource
-                                            {...props}
-                                            threatIntelService={
-                                              services.threatIntelService
-                                            }
-                                          />
-                                        );
-                                      }}
-                                    />
-                                    <Route
-                                      path={ROUTES.THREAT_INTEL_OVERVIEW}
-                                      render={(props) => {
-                                        return (
-                                          <ThreatIntelOverview
-                                            {...props}
-                                            threatIntelService={
-                                              services.threatIntelService
-                                            }
-                                            dataSource={selectedDataSource}
-                                          />
-                                        );
-                                      }}
-                                    />
-                                    <Route
-                                      path={[
-                                        ROUTES.THREAT_INTEL_CREATE_SCAN_CONFIG,
-                                        ROUTES.THREAT_INTEL_EDIT_SCAN_CONFIG,
-                                      ]}
-                                      render={(
-                                        props: RouteComponentProps<
-                                          any,
-                                          any,
-                                          any
-                                        >
-                                      ) => {
-                                        return (
-                                          <ThreatIntelScanConfigForm
-                                            {...props}
-                                            notificationsService={
-                                              services.notificationsService
-                                            }
-                                            threatIntelService={
-                                              services.threatIntelService
-                                            }
-                                            notifications={core.notifications}
-                                          />
-                                        );
-                                      }}
-                                    />
-                                    <Route
-                                      path={`${ROUTES.THREAT_INTEL_SOURCE_DETAILS}/:id`}
-                                      render={(
-                                        props: RouteComponentProps<
-                                          any,
-                                          any,
-                                          any
-                                        >
-                                      ) => {
-                                        return (
-                                          <ThreatIntelSource
-                                            {...props}
-                                            threatIntelService={
-                                              services.threatIntelService
-                                            }
-                                            notifications={core.notifications}
-                                          />
-                                        );
-                                      }}
-                                    />
-=======
                                     {THREAT_INTEL_ENABLED && (
                                       <>
                                         <Route
@@ -1187,7 +1042,6 @@
                                         />
                                       </>
                                     )}
->>>>>>> df5f55e6
 
                                     <Redirect from={"/"} to={landingPage} />
                                   </Switch>
