--- conflicted
+++ resolved
@@ -57,8 +57,6 @@
 
 export const ruleStatus: string[] = ['experimental', 'test', 'stable'];
 
-<<<<<<< HEAD
 export const sigmaRuleLogSourceFields = ['product', 'category', 'service'];
-=======
-export const yamlMediaTypes = new Set(['application/x-yaml', 'text/yaml', 'text/x-yaml']);
->>>>>>> 3812afd1
+
+export const yamlMediaTypes = new Set(['application/x-yaml', 'text/yaml', 'text/x-yaml']);