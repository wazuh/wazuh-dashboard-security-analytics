/*
 * Copyright OpenSearch Contributors
 * SPDX-License-Identifier: Apache-2.0
 */

import { SimpleSavedObject } from 'opensearch-dashboards/public';
import { Detector, LogType, ServerResponse } from '../../types';
import { DetectorInput, PeriodSchedule } from '../../models/interfaces';
import { DetectorHit } from '../../server/models/interfaces';
import _ from 'lodash';
import { euiPaletteColorBlind, euiPaletteForStatus } from '@elastic/eui';
import { DataSourceOption } from 'src/plugins/data_source_management/public';
import { BehaviorSubject } from 'rxjs';
import { i18n } from '@osd/i18n';

export const DATE_MATH_FORMAT = 'YYYY-MM-DDTHH:mm:ss.SSSZ';
export const MAX_RECENTLY_USED_TIME_RANGES = 5;
export const DEFAULT_DATE_RANGE = { start: 'now-24h', end: 'now' };
export const DATE_TIME_FILTER_KEY = 'security_analytics_time_filter';

export const PLUGIN_NAME = 'opensearch_security_analytics_dashboards';
export const OS_NOTIFICATION_PLUGIN = 'opensearch-notifications';

export const DEFAULT_EMPTY_DATA = '-';
export const OVERVIEW_NAV_ID = `sa_overview`;
export const GET_STARTED_NAV_ID = `get_started`;
export const THREAT_ALERTS_NAV_ID = `threat_alerts`;
export const FINDINGS_NAV_ID = `findings`;
export const CORRELATIONS_NAV_ID = `correlations`;
export const DETECTORS_NAV_ID = `detectors`;
export const DETECTION_RULE_NAV_ID = `detection_rules`;
export const CORRELATIONS_RULE_NAV_ID = `correlation_rules`;
export const THREAT_INTEL_NAV_ID = `threat_intelligence`;
export const LOG_TYPES_NAV_ID = `log_types`;
<<<<<<< HEAD
export const INSIGHTS_NAV_ID = 'insights_nav';
export const DETECTION_NAV_ID = 'detection_nav';
=======
// Wazuh: Threat intelligence app/endpoints are not available.
export const THREAT_INTEL_ENABLED = false;
>>>>>>> df5f55e6

export let isDarkMode: boolean = false;

export function setDarkMode(isDarkModeSetting: boolean) {
  isDarkMode = isDarkModeSetting;
}

export const ROUTES = Object.freeze({
  ROOT: '/',
  ALERTS: '/alerts',
  DETECTORS: '/detectors',
  FINDINGS: '/findings',
  OVERVIEW: '/overview',
  GETTING_STARTED: '/getting-started',
  RULES: '/rules',
  RULES_CREATE: '/create-rule',
  RULES_EDIT: '/edit-rule',
  RULES_IMPORT: '/import-rule',
  RULES_DUPLICATE: '/duplicate-rule',
  DETECTORS_CREATE: '/create-detector',
  DETECTOR_DETAILS: '/detector-details',
  EDIT_DETECTOR_DETAILS: '/edit-detector-details',
  EDIT_DETECTOR_RULES: '/edit-detector-rules',
  EDIT_FIELD_MAPPINGS: '/edit-field-mappings',
  EDIT_DETECTOR_ALERT_TRIGGERS: '/edit-alert-triggers',
  CORRELATIONS: '/correlations',
  CORRELATION_RULES: '/correlations/rules',
  CORRELATION_RULE_CREATE: '/correlations/create-rule',
  CORRELATION_RULE_EDIT: '/correlations/rule',
  LOG_TYPES: '/log-types',
  LOG_TYPES_CREATE: '/create-log-type',
  THREAT_INTEL_OVERVIEW: '/threat-intel',
  THREAT_INTEL_ADD_CUSTOM_SOURCE: '/add-threat-intel-source',
  THREAT_INTEL_CREATE_SCAN_CONFIG: '/create-scan-config',
  THREAT_INTEL_EDIT_SCAN_CONFIG: '/edit-scan-config',
  THREAT_INTEL_SOURCE_DETAILS: '/threat-intel-source',

  get LANDING_PAGE(): string {
    return this.OVERVIEW;
  },
});

export const NOTIFICATIONS_HREF = 'notifications-dashboards#/channels';
export const getNotificationDetailsHref = (channelId: string) =>
  `notifications-dashboards#/channels-details/${channelId}`;

export const BREADCRUMBS = Object.freeze({
  SECURITY_ANALYTICS: { text: 'Security Analytics', href: `#${ROUTES.OVERVIEW}` },
  OVERVIEW: { text: 'Overview', href: `#${ROUTES.OVERVIEW}` },
  GETTING_STARTED: { text: 'Get started', href: `#${ROUTES.GETTING_STARTED}` },
  FINDINGS: { text: 'Findings', href: `#${ROUTES.FINDINGS}` },
  DETECTORS: { text: 'Detectors', href: `#${ROUTES.DETECTORS}` },
  DETECTORS_CREATE: { text: 'Create detector', href: `#${ROUTES.DETECTORS_CREATE}` },
  EDIT_DETECTOR_DETAILS: { text: 'Edit detector details' },
  DETECTORS_DETAILS: (name: string, detectorId: string) => ({
    text: `${name}`,
    href: `#${ROUTES.DETECTOR_DETAILS}/${detectorId}`,
  }),
  DETECTORS_EDIT_DETAILS: (name: string, detectorId: string) => ({
    text: `${name}`,
    href: `#${ROUTES.EDIT_DETECTOR_DETAILS}/${detectorId}`,
  }),
  RULES: { text: 'Detection rules', href: `#${ROUTES.RULES}` },
  ALERTS: { text: 'Alerts', href: `#${ROUTES.ALERTS}` },
  RULES_CREATE: { text: 'Create detection rule', href: `#${ROUTES.RULES_CREATE}` },
  RULES_EDIT: { text: 'Edit rule', href: `#${ROUTES.RULES_EDIT}` },
  RULE_EDIT_DETAILS: (name: string) => ({
    text: `${name}`,
    href: `#${ROUTES.RULES_EDIT}`,
  }),
  RULES_DUPLICATE: { text: 'Duplicate rule', href: `#${ROUTES.RULES_DUPLICATE}` },
  RULES_IMPORT: { text: 'Import rule', href: `#${ROUTES.RULES_IMPORT}` },
  CORRELATIONS: { text: 'Correlations', href: `#${ROUTES.CORRELATIONS}` },
  CORRELATION_RULES: { text: 'Correlation rules', href: `#${ROUTES.CORRELATION_RULES}` },
  CORRELATIONS_RULE_CREATE: (action: string) => ({
    text: `${action} correlation rule`,
    href: `#${ROUTES.CORRELATION_RULE_CREATE}`,
  }),
  LOG_TYPES: { text: 'Integrations', href: `#${ROUTES.LOG_TYPES}` }, // Replace Log Types with Integrations by Wazuh
  LOG_TYPE_CREATE: { text: 'Create integration', href: `#${ROUTES.LOG_TYPES_CREATE}` }, // Replace Log Type with Integration by Wazuh
  THREAT_INTEL_OVERVIEW: { text: 'Threat intelligence', href: `#${ROUTES.THREAT_INTEL_OVERVIEW}` },
  THREAT_INTEL_ADD_CUSTOM_SOURCE: {
    text: 'Add threat intel source',
    href: `#${ROUTES.THREAT_INTEL_ADD_CUSTOM_SOURCE}`,
  },
  THREAT_INTEL_SETUP_SCAN_CONFIG: {
    text: 'Set up real-time scan',
    href: `#${ROUTES.THREAT_INTEL_CREATE_SCAN_CONFIG}`,
  },
  THREAT_INTEL_EDIT_SCAN_CONFIG: {
    text: 'Edit real-time scan',
    href: `#${ROUTES.THREAT_INTEL_EDIT_SCAN_CONFIG}`,
  },
  THREAT_INTEL_SOURCE_DETAILS: (name: string, id: string) => ({
    text: `${name}`,
    href: `#${ROUTES.THREAT_INTEL_SOURCE_DETAILS}/${id}`,
  }),
  INSIGHTS: { text: 'Insights' },
  DETECTION: { text: 'Detection' },
});

export enum SortDirection {
  ASC = 'asc',
  DESC = 'desc',
}

export const FixedTimeunitOptions = [
  { value: 'ms', text: 'Millisecond(s)' },
  { value: 's', text: 'Second(s)' },
  { value: 'm', text: 'Minute(s)' },
  { value: 'h', text: 'Hour(s)' },
  { value: 'd', text: 'Day(s)' },
];

export const CalendarTimeunitOptions = [
  { value: 'm', text: 'Minute' },
  { value: 'h', text: 'Hour' },
  { value: 'd', text: 'Day' },
  { value: 'w', text: 'Week' },
  { value: 'M', text: 'Month' },
  { value: 'q', text: 'Quarter' },
  { value: 'y', text: 'Year' },
];

export enum IntervalType {
  FIXED = 'fixed',
  CALENDAR = 'calendar',
}

export const scheduleUnitText: { [key: string]: string } = {
  MINUTES: 'minute',
  HOURS: 'hour',
  DAYS: 'day',
  WEEKS: 'week',
  MONTHS: 'month',
  QUARTERS: 'quarter',
  YEARS: 'year',
};

export const EMPTY_DEFAULT_PERIOD_SCHEDULE: PeriodSchedule = {
  period: {
    interval: 1,
    unit: 'MINUTES',
  },
};

export const EMPTY_DEFAULT_DETECTOR_INPUT: DetectorInput = {
  detector_input: {
    description: '',
    indices: [],
    pre_packaged_rules: [],
    custom_rules: [],
  },
};

export const EMPTY_DEFAULT_DETECTOR: Detector = {
  type: 'detector',
  detector_type: 'network',
  name: '',
  enabled: true,
  createdBy: '',
  schedule: EMPTY_DEFAULT_PERIOD_SCHEDULE,
  inputs: [EMPTY_DEFAULT_DETECTOR_INPUT],
  triggers: [],
  threat_intel_enabled: false,
};

export const EMPTY_DEFAULT_DETECTOR_HIT: DetectorHit = {
  _id: '',
  _index: '',
  _source: {
    ...EMPTY_DEFAULT_DETECTOR,
    last_update_time: 0,
    enabled_time: 0,
  },
};

export const ALERT_STATE = Object.freeze({
  ACTIVE: 'ACTIVE',
  ACKNOWLEDGED: 'ACKNOWLEDGED',
  COMPLETED: 'COMPLETED',
  ERROR: 'ERROR',
  DELETED: 'DELETED',
});

export const logTypesWithDashboards = new Set(['network', 'cloudtrail', 's3']);

export const pendingDashboardCreations: {
  [detectorId: string]: undefined | Promise<void | ServerResponse<SimpleSavedObject<unknown>>>;
} = {};

export const logTypeCategoryDescription: { name: string; description: string }[] = [
  { name: 'Access Management', description: 'User access, authentication, group management' },
  { name: 'Applications', description: 'Application lifecycle, API, and web resources activities' },
  { name: 'Cloud Services', description: 'Services managed by cloud providers' },
  { name: 'Network Activity', description: 'DNS, HTTP, Email, SSH, FTP, DHCP, RDP' },
  { name: 'System Activity', description: 'System monitoring logs' },
  { name: 'Other', description: 'Logs not covered in other categories' },
];

export const logTypeCategories: string[] = [];
export const logTypesByCategories: { [category: string]: LogType[] } = {};

export const defaultColorForVisualizations: string = euiPaletteColorBlind()[0];

export const defaultIntervalUnitOptions = {
  MINUTES: { value: 'MINUTES', text: 'Minutes' },
  HOURS: { value: 'HOURS', text: 'Hours' },
  DAYS: { value: 'DAYS', text: 'Days' },
};

export enum FindingTabId {
  DetectionRules = 'detection-rules',
  ThreatIntel = 'threat-intel',
}

export enum AlertTabId {
  DetectionRules = 'detection-rules',
  ThreatIntel = 'threat-intel',
  Correlations = 'correlations',
}

const paletteColors = euiPaletteForStatus(5);
export const ALERT_SEVERITY_OPTIONS = {
  HIGHEST: {
    id: '1',
    value: '1',
    label: '1 (Highest)',
    text: '1 (Highest)',
  },
  HIGH: {
    id: '2',
    value: '2',
    label: '2 (High)',
    text: '2 (High)',
  },
  MEDIUM: {
    id: '3',
    value: '3',
    label: '3 (Medium)',
    text: '3 (Medium)',
  },
  LOW: {
    id: '4',
    value: '4',
    label: '4 (Low)',
    text: '4 (Low)',
  },
  LOWEST: {
    id: '5',
    value: '5',
    label: '5 (Lowest)',
    text: '5 (Lowest)',
  },
};

export const ALERT_SEVERITY_PROPS = {
  [ALERT_SEVERITY_OPTIONS.HIGHEST.value]: {
    badgeLabel: 'Highest',
    color: { background: paletteColors[4], text: 'white' },
  },
  [ALERT_SEVERITY_OPTIONS.HIGH.value]: {
    badgeLabel: 'High',
    color: { background: paletteColors[3], text: 'white' },
  },
  [ALERT_SEVERITY_OPTIONS.MEDIUM.value]: {
    badgeLabel: 'Medium',
    color: { background: paletteColors[2], text: 'black' },
  },
  [ALERT_SEVERITY_OPTIONS.LOW.value]: {
    badgeLabel: 'Low',
    color: { background: paletteColors[1], text: 'white' },
  },
  [ALERT_SEVERITY_OPTIONS.LOWEST.value]: {
    badgeLabel: 'Lowest',
    color: { background: paletteColors[0], text: 'white' },
  },
};

const LocalCluster: DataSourceOption = {
  label: i18n.translate('dataSource.localCluster', {
    defaultMessage: 'Local cluster',
  }),
  id: '',
};

// We should use empty object for default value as local cluster may be disabled
export const dataSourceObservable = new BehaviorSubject<DataSourceOption>({});

export const DATA_SOURCE_NOT_SET_ERROR = 'Data source is not set';

export const DEFAULT_MESSAGE_SOURCE = {
  MESSAGE_BODY: `- Triggered alert condition: {{ctx.trigger.name}}
 - Severity: {{ctx.trigger.severity}}
 - Threat detector: {{ctx.detector.name}}
 - Description: {{ctx.detector.description}}
 - Detector data sources: {{ctx.detector.datasources}}`,
  MESSAGE_SUBJECT: `Triggered alert condition:  {{ctx.trigger.name}} - Severity: {{ctx.trigger.severity}} - Threat detector: {{ctx.detector.name}}`,
};<|MERGE_RESOLUTION|>--- conflicted
+++ resolved
@@ -32,13 +32,10 @@
 export const CORRELATIONS_RULE_NAV_ID = `correlation_rules`;
 export const THREAT_INTEL_NAV_ID = `threat_intelligence`;
 export const LOG_TYPES_NAV_ID = `log_types`;
-<<<<<<< HEAD
 export const INSIGHTS_NAV_ID = 'insights_nav';
 export const DETECTION_NAV_ID = 'detection_nav';
-=======
 // Wazuh: Threat intelligence app/endpoints are not available.
 export const THREAT_INTEL_ENABLED = false;
->>>>>>> df5f55e6
 
 export let isDarkMode: boolean = false;
 
